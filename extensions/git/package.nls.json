--- conflicted
+++ resolved
@@ -25,11 +25,7 @@
 	"command.merge": "Merge Branch...",
 	"command.pull": "Pull",
 	"command.pullRebase": "Pull (Rebase)",
-<<<<<<< HEAD
-	"command.pullFromRemoteBranch": "Pull From...",
-=======
 	"command.pullFrom": "Pull from...",
->>>>>>> 53ce1b0b
 	"command.push": "Push",
 	"command.pushTo": "Push to...",
 	"command.sync": "Sync",
