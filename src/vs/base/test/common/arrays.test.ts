/*---------------------------------------------------------------------------------------------
 *  Copyright (c) Microsoft Corporation. All rights reserved.
 *  Licensed under the MIT License. See License.txt in the project root for license information.
 *--------------------------------------------------------------------------------------------*/
import * as assert from 'assert';
import * as arrays from 'vs/base/common/arrays';

suite('Arrays', () => {
	test('findFirst', () => {
		const array = [1, 4, 5, 7, 55, 59, 60, 61, 64, 69];

		let idx = arrays.findFirstInSorted(array, e => e >= 0);
		assert.strictEqual(array[idx], 1);

		idx = arrays.findFirstInSorted(array, e => e > 1);
		assert.strictEqual(array[idx], 4);

		idx = arrays.findFirstInSorted(array, e => e >= 8);
		assert.strictEqual(array[idx], 55);

		idx = arrays.findFirstInSorted(array, e => e >= 61);
		assert.strictEqual(array[idx], 61);

		idx = arrays.findFirstInSorted(array, e => e >= 69);
		assert.strictEqual(array[idx], 69);

		idx = arrays.findFirstInSorted(array, e => e >= 70);
		assert.strictEqual(idx, array.length);

		idx = arrays.findFirstInSorted([], e => e >= 0);
		assert.strictEqual(array[idx], 1);
	});

	test('quickSelect', () => {

		function assertMedian(expexted: number, data: number[], nth: number = Math.floor(data.length / 2)) {
			const compare = (a: number, b: number) => a - b;
			let actual1 = arrays.quickSelect(nth, data, compare);
			assert.strictEqual(actual1, expexted);

			let actual2 = data.slice().sort(compare)[nth];
			assert.strictEqual(actual2, expexted);
		}

		assertMedian(5, [9, 1, 0, 2, 3, 4, 6, 8, 7, 10, 5]);
		assertMedian(8, [9, 1, 0, 2, 3, 4, 6, 8, 7, 10, 5], 8);
		assertMedian(8, [13, 4, 8]);
		assertMedian(4, [13, 4, 8, 4, 4]);
		assertMedian(13, [13, 4, 8], 2);
	});

	test('sortedDiff', () => {
		function compare(a: number, b: number): number {
			return a - b;
		}

		let d = arrays.sortedDiff([1, 2, 4], [], compare);
		assert.deepStrictEqual(d, [
			{ start: 0, deleteCount: 3, toInsert: [] }
		]);

		d = arrays.sortedDiff([], [1, 2, 4], compare);
		assert.deepStrictEqual(d, [
			{ start: 0, deleteCount: 0, toInsert: [1, 2, 4] }
		]);

		d = arrays.sortedDiff([1, 2, 4], [1, 2, 4], compare);
		assert.deepStrictEqual(d, []);

		d = arrays.sortedDiff([1, 2, 4], [2, 3, 4, 5], compare);
		assert.deepStrictEqual(d, [
			{ start: 0, deleteCount: 1, toInsert: [] },
			{ start: 2, deleteCount: 0, toInsert: [3] },
			{ start: 3, deleteCount: 0, toInsert: [5] },
		]);

		d = arrays.sortedDiff([2, 3, 4, 5], [1, 2, 4], compare);
		assert.deepStrictEqual(d, [
			{ start: 0, deleteCount: 0, toInsert: [1] },
			{ start: 1, deleteCount: 1, toInsert: [] },
			{ start: 3, deleteCount: 1, toInsert: [] },
		]);

		d = arrays.sortedDiff([1, 3, 5, 7], [5, 9, 11], compare);
		assert.deepStrictEqual(d, [
			{ start: 0, deleteCount: 2, toInsert: [] },
			{ start: 3, deleteCount: 1, toInsert: [9, 11] }
		]);

		d = arrays.sortedDiff([1, 3, 7], [5, 9, 11], compare);
		assert.deepStrictEqual(d, [
			{ start: 0, deleteCount: 3, toInsert: [5, 9, 11] }
		]);
	});

	test('delta sorted arrays', function () {
		function compare(a: number, b: number): number {
			return a - b;
		}

		let d = arrays.delta([1, 2, 4], [], compare);
		assert.deepStrictEqual(d.removed, [1, 2, 4]);
		assert.deepStrictEqual(d.added, []);

		d = arrays.delta([], [1, 2, 4], compare);
		assert.deepStrictEqual(d.removed, []);
		assert.deepStrictEqual(d.added, [1, 2, 4]);

		d = arrays.delta([1, 2, 4], [1, 2, 4], compare);
		assert.deepStrictEqual(d.removed, []);
		assert.deepStrictEqual(d.added, []);

		d = arrays.delta([1, 2, 4], [2, 3, 4, 5], compare);
		assert.deepStrictEqual(d.removed, [1]);
		assert.deepStrictEqual(d.added, [3, 5]);

		d = arrays.delta([2, 3, 4, 5], [1, 2, 4], compare);
		assert.deepStrictEqual(d.removed, [3, 5]);
		assert.deepStrictEqual(d.added, [1]);

		d = arrays.delta([1, 3, 5, 7], [5, 9, 11], compare);
		assert.deepStrictEqual(d.removed, [1, 3, 7]);
		assert.deepStrictEqual(d.added, [9, 11]);

		d = arrays.delta([1, 3, 7], [5, 9, 11], compare);
		assert.deepStrictEqual(d.removed, [1, 3, 7]);
		assert.deepStrictEqual(d.added, [5, 9, 11]);
	});

	test('binarySearch', () => {
		function compare(a: number, b: number): number {
			return a - b;
		}
		const array = [1, 4, 5, 7, 55, 59, 60, 61, 64, 69];

		assert.strictEqual(arrays.binarySearch(array, 1, compare), 0);
		assert.strictEqual(arrays.binarySearch(array, 5, compare), 2);

		// insertion point
		assert.strictEqual(arrays.binarySearch(array, 0, compare), ~0);
		assert.strictEqual(arrays.binarySearch(array, 6, compare), ~3);
		assert.strictEqual(arrays.binarySearch(array, 70, compare), ~10);

	});

	test('distinct', () => {
		function compare(a: string): string {
			return a;
		}

		assert.deepStrictEqual(arrays.distinct(['32', '4', '5'], compare), ['32', '4', '5']);
		assert.deepStrictEqual(arrays.distinct(['32', '4', '5', '4'], compare), ['32', '4', '5']);
		assert.deepStrictEqual(arrays.distinct(['32', 'constructor', '5', '1'], compare), ['32', 'constructor', '5', '1']);
		assert.deepStrictEqual(arrays.distinct(['32', 'constructor', 'proto', 'proto', 'constructor'], compare), ['32', 'constructor', 'proto']);
		assert.deepStrictEqual(arrays.distinct(['32', '4', '5', '32', '4', '5', '32', '4', '5', '5'], compare), ['32', '4', '5']);
	});

	test('top', () => {
		const cmp = (a: number, b: number) => {
			assert.strictEqual(typeof a, 'number', 'typeof a');
			assert.strictEqual(typeof b, 'number', 'typeof b');
			return a - b;
		};

		assert.deepStrictEqual(arrays.top([], cmp, 1), []);
		assert.deepStrictEqual(arrays.top([1], cmp, 0), []);
		assert.deepStrictEqual(arrays.top([1, 2], cmp, 1), [1]);
		assert.deepStrictEqual(arrays.top([2, 1], cmp, 1), [1]);
		assert.deepStrictEqual(arrays.top([1, 3, 2], cmp, 2), [1, 2]);
		assert.deepStrictEqual(arrays.top([3, 2, 1], cmp, 3), [1, 2, 3]);
		assert.deepStrictEqual(arrays.top([4, 6, 2, 7, 8, 3, 5, 1], cmp, 3), [1, 2, 3]);
	});

	test('topAsync', async () => {
		const cmp = (a: number, b: number) => {
			assert.strictEqual(typeof a, 'number', 'typeof a');
			assert.strictEqual(typeof b, 'number', 'typeof b');
			return a - b;
		};

		await testTopAsync(cmp, 1);
		return testTopAsync(cmp, 2);
	});

	async function testTopAsync(cmp: any, m: number) {
		{
			const result = await arrays.topAsync([], cmp, 1, m);
			assert.deepStrictEqual(result, []);
		}
		{
			const result = await arrays.topAsync([1], cmp, 0, m);
			assert.deepStrictEqual(result, []);
		}
		{
			const result = await arrays.topAsync([1, 2], cmp, 1, m);
			assert.deepStrictEqual(result, [1]);
		}
		{
			const result = await arrays.topAsync([2, 1], cmp, 1, m);
			assert.deepStrictEqual(result, [1]);
		}
		{
			const result = await arrays.topAsync([1, 3, 2], cmp, 2, m);
			assert.deepStrictEqual(result, [1, 2]);
		}
		{
			const result = await arrays.topAsync([3, 2, 1], cmp, 3, m);
			assert.deepStrictEqual(result, [1, 2, 3]);
		}
		{
			const result = await arrays.topAsync([4, 6, 2, 7, 8, 3, 5, 1], cmp, 3, m);
			assert.deepStrictEqual(result, [1, 2, 3]);
		}
	}

	test('coalesce', () => {
		let a: Array<number | null> = arrays.coalesce([null, 1, null, 2, 3]);
		assert.strictEqual(a.length, 3);
		assert.strictEqual(a[0], 1);
		assert.strictEqual(a[1], 2);
		assert.strictEqual(a[2], 3);

		arrays.coalesce([null, 1, null, undefined, undefined, 2, 3]);
		assert.strictEqual(a.length, 3);
		assert.strictEqual(a[0], 1);
		assert.strictEqual(a[1], 2);
		assert.strictEqual(a[2], 3);

		let b: number[] = [];
		b[10] = 1;
		b[20] = 2;
		b[30] = 3;
		b = arrays.coalesce(b);
		assert.strictEqual(b.length, 3);
		assert.strictEqual(b[0], 1);
		assert.strictEqual(b[1], 2);
		assert.strictEqual(b[2], 3);

		let sparse: number[] = [];
		sparse[0] = 1;
		sparse[1] = 1;
		sparse[17] = 1;
		sparse[1000] = 1;
		sparse[1001] = 1;

		assert.strictEqual(sparse.length, 1002);

		sparse = arrays.coalesce(sparse);
		assert.strictEqual(sparse.length, 5);
	});

	test('coalesce - inplace', function () {
		let a: Array<number | null> = [null, 1, null, 2, 3];
		arrays.coalesceInPlace(a);
		assert.strictEqual(a.length, 3);
		assert.strictEqual(a[0], 1);
		assert.strictEqual(a[1], 2);
		assert.strictEqual(a[2], 3);

		a = [null, 1, null, undefined!, undefined!, 2, 3];
		arrays.coalesceInPlace(a);
		assert.strictEqual(a.length, 3);
		assert.strictEqual(a[0], 1);
		assert.strictEqual(a[1], 2);
		assert.strictEqual(a[2], 3);

		let b: number[] = [];
		b[10] = 1;
		b[20] = 2;
		b[30] = 3;
		arrays.coalesceInPlace(b);
		assert.strictEqual(b.length, 3);
		assert.strictEqual(b[0], 1);
		assert.strictEqual(b[1], 2);
		assert.strictEqual(b[2], 3);

		let sparse: number[] = [];
		sparse[0] = 1;
		sparse[1] = 1;
		sparse[17] = 1;
		sparse[1000] = 1;
		sparse[1001] = 1;

		assert.strictEqual(sparse.length, 1002);

		arrays.coalesceInPlace(sparse);
		assert.strictEqual(sparse.length, 5);
	});

	test('insert, remove', function () {
		const array: string[] = [];
		const remove = arrays.insert(array, 'foo');
		assert.strictEqual(array[0], 'foo');

		remove();
		assert.strictEqual(array.length, 0);
	});

<<<<<<< HEAD
	test('splice', function () {
		// negative start index, absolute value greater than the length
		let array = [1, 2, 3, 4, 5];
		arrays.splice(array, -6, 3, [6, 7]);
		assert.strictEqual(array.length, 4);
		assert.strictEqual(array[0], 6);
		assert.strictEqual(array[1], 7);
		assert.strictEqual(array[2], 4);
		assert.strictEqual(array[3], 5);

		// negative start index, absolute value less than the length
		array = [1, 2, 3, 4, 5];
		arrays.splice(array, -3, 3, [6, 7]);
		assert.strictEqual(array.length, 4);
		assert.strictEqual(array[0], 1);
		assert.strictEqual(array[1], 2);
		assert.strictEqual(array[2], 6);
		assert.strictEqual(array[3], 7);

		// Start index less than the length
		array = [1, 2, 3, 4, 5];
		arrays.splice(array, 3, 3, [6, 7]);
		assert.strictEqual(array.length, 5);
		assert.strictEqual(array[0], 1);
		assert.strictEqual(array[1], 2);
		assert.strictEqual(array[2], 3);
		assert.strictEqual(array[3], 6);
		assert.strictEqual(array[4], 7);

		// Start index greater than the length
		array = [1, 2, 3, 4, 5];
		arrays.splice(array, 6, 3, [6, 7]);
		assert.strictEqual(array.length, 7);
		assert.strictEqual(array[0], 1);
		assert.strictEqual(array[1], 2);
		assert.strictEqual(array[2], 3);
		assert.strictEqual(array[3], 4);
		assert.strictEqual(array[4], 5);
		assert.strictEqual(array[5], 6);
		assert.strictEqual(array[6], 7);
=======
	test('minIndex', () => {
		const array = ['a', 'b', 'c'];
		assert.strictEqual(arrays.minIndex(array, value => array.indexOf(value)), 0);
		assert.strictEqual(arrays.minIndex(array, value => -array.indexOf(value)), 2);
		assert.strictEqual(arrays.minIndex(array, _value => 0), 0);
		assert.strictEqual(arrays.minIndex(array, value => value === 'b' ? 0 : 5), 1);
	});

	test('maxIndex', () => {
		const array = ['a', 'b', 'c'];
		assert.strictEqual(arrays.maxIndex(array, value => array.indexOf(value)), 2);
		assert.strictEqual(arrays.maxIndex(array, value => -array.indexOf(value)), 0);
		assert.strictEqual(arrays.maxIndex(array, _value => 0), 0);
		assert.strictEqual(arrays.maxIndex(array, value => value === 'b' ? 5 : 0), 1);
	});

	suite('ArrayQueue', () => {
		suite('takeWhile/takeFromEndWhile', () => {
			test('TakeWhile 1', () => {
				const queue1 = new arrays.ArrayQueue([9, 8, 1, 7, 6]);
				assert.deepStrictEqual(queue1.takeWhile(x => x > 5), [9, 8]);
				assert.deepStrictEqual(queue1.takeWhile(x => x < 7), [1]);
				assert.deepStrictEqual(queue1.takeWhile(x => true), [7, 6]);
			});

			test('TakeWhile 1', () => {
				const queue1 = new arrays.ArrayQueue([9, 8, 1, 7, 6]);
				assert.deepStrictEqual(queue1.takeFromEndWhile(x => x > 5), [7, 6]);
				assert.deepStrictEqual(queue1.takeFromEndWhile(x => x < 2), [1]);
				assert.deepStrictEqual(queue1.takeFromEndWhile(x => true), [9, 8]);
			});
		});

		suite('takeWhile/takeFromEndWhile monotonous', () => {
			function testMonotonous(array: number[], predicate: (a: number) => boolean) {
				function normalize(arr: number[]): number[] | null {
					if (arr.length === 0) {
						return null;
					}
					return arr;
				}

				const negatedPredicate = (a: number) => !predicate(a);

				{
					const queue1 = new arrays.ArrayQueue(array);
					assert.deepStrictEqual(queue1.takeWhile(predicate), normalize(array.filter(predicate)));
					assert.deepStrictEqual(queue1.length, array.length - array.filter(predicate).length);
					assert.deepStrictEqual(queue1.takeWhile(() => true), normalize(array.filter(negatedPredicate)));
				}
				{
					const queue3 = new arrays.ArrayQueue(array);
					assert.deepStrictEqual(queue3.takeFromEndWhile(negatedPredicate), normalize(array.filter(negatedPredicate)));
					assert.deepStrictEqual(queue3.length, array.length - array.filter(negatedPredicate).length);
					assert.deepStrictEqual(queue3.takeFromEndWhile(() => true), normalize(array.filter(predicate)));
				}
			}

			const array = [1, 1, 1, 2, 5, 5, 7, 8, 8];

			test('TakeWhile 1', () => testMonotonous(array, value => value <= 1));
			test('TakeWhile 2', () => testMonotonous(array, value => value < 5));
			test('TakeWhile 3', () => testMonotonous(array, value => value <= 5));
			test('TakeWhile 4', () => testMonotonous(array, value => true));
			test('TakeWhile 5', () => testMonotonous(array, value => false));

			const array2 = [1, 1, 1, 2, 5, 5, 7, 8, 8, 9, 9, 9, 9, 10, 10];

			test('TakeWhile 6', () => testMonotonous(array2, value => value < 10));
			test('TakeWhile 7', () => testMonotonous(array2, value => value < 7));
			test('TakeWhile 8', () => testMonotonous(array2, value => value < 5));

			test('TakeWhile Empty', () => testMonotonous([], value => value <= 5));
		});
>>>>>>> 7f4210c8
	});
});<|MERGE_RESOLUTION|>--- conflicted
+++ resolved
@@ -296,7 +296,6 @@
 		assert.strictEqual(array.length, 0);
 	});
 
-<<<<<<< HEAD
 	test('splice', function () {
 		// negative start index, absolute value greater than the length
 		let array = [1, 2, 3, 4, 5];
@@ -337,7 +336,8 @@
 		assert.strictEqual(array[4], 5);
 		assert.strictEqual(array[5], 6);
 		assert.strictEqual(array[6], 7);
-=======
+	});
+
 	test('minIndex', () => {
 		const array = ['a', 'b', 'c'];
 		assert.strictEqual(arrays.minIndex(array, value => array.indexOf(value)), 0);
@@ -412,6 +412,5 @@
 
 			test('TakeWhile Empty', () => testMonotonous([], value => value <= 5));
 		});
->>>>>>> 7f4210c8
 	});
 });