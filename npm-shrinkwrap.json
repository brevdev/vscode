{
  "name": "Code",
  "version": "0.8.0-preview",
  "dependencies": {
    "applicationinsights": {
      "version": "0.15.6",
      "from": "applicationinsights@0.15.6",
      "resolved": "https://registry.npmjs.org/applicationinsights/-/applicationinsights-0.15.6.tgz"
    },
    "chokidar": {
      "version": "1.0.5",
      "from": "chokidar@1.0.5",
      "resolved": "https://registry.npmjs.org/chokidar/-/chokidar-1.0.5.tgz",
      "dependencies": {
        "anymatch": {
          "version": "1.3.0",
          "from": "anymatch@>=1.1.0 <2.0.0",
          "resolved": "https://registry.npmjs.org/anymatch/-/anymatch-1.3.0.tgz",
          "dependencies": {
            "micromatch": {
              "version": "2.2.0",
              "from": "micromatch@>=2.1.5 <3.0.0",
              "resolved": "https://registry.npmjs.org/micromatch/-/micromatch-2.2.0.tgz",
              "dependencies": {
                "arr-diff": {
                  "version": "1.1.0",
                  "from": "arr-diff@>=1.0.1 <2.0.0",
                  "resolved": "https://registry.npmjs.org/arr-diff/-/arr-diff-1.1.0.tgz",
                  "dependencies": {
                    "arr-flatten": {
                      "version": "1.0.1",
                      "from": "arr-flatten@>=1.0.1 <2.0.0",
                      "resolved": "https://registry.npmjs.org/arr-flatten/-/arr-flatten-1.0.1.tgz"
                    },
                    "array-slice": {
                      "version": "0.2.3",
                      "from": "array-slice@>=0.2.3 <0.3.0",
                      "resolved": "https://registry.npmjs.org/array-slice/-/array-slice-0.2.3.tgz"
                    }
                  }
                },
                "array-unique": {
                  "version": "0.2.1",
                  "from": "array-unique@>=0.2.1 <0.3.0",
                  "resolved": "https://registry.npmjs.org/array-unique/-/array-unique-0.2.1.tgz"
                },
                "braces": {
                  "version": "1.8.1",
                  "from": "braces@>=1.8.0 <2.0.0",
                  "resolved": "https://registry.npmjs.org/braces/-/braces-1.8.1.tgz",
                  "dependencies": {
                    "expand-range": {
                      "version": "1.8.1",
                      "from": "expand-range@>=1.8.1 <2.0.0",
                      "resolved": "https://registry.npmjs.org/expand-range/-/expand-range-1.8.1.tgz",
                      "dependencies": {
                        "fill-range": {
                          "version": "2.2.2",
                          "from": "fill-range@>=2.1.0 <3.0.0",
                          "resolved": "https://registry.npmjs.org/fill-range/-/fill-range-2.2.2.tgz",
                          "dependencies": {
                            "is-number": {
                              "version": "1.1.2",
                              "from": "is-number@>=1.1.2 <2.0.0",
                              "resolved": "https://registry.npmjs.org/is-number/-/is-number-1.1.2.tgz"
                            },
                            "isobject": {
                              "version": "1.0.2",
                              "from": "isobject@>=1.0.0 <2.0.0",
                              "resolved": "https://registry.npmjs.org/isobject/-/isobject-1.0.2.tgz"
                            },
                            "randomatic": {
                              "version": "1.1.0",
                              "from": "randomatic@>=1.1.0 <2.0.0",
                              "resolved": "https://registry.npmjs.org/randomatic/-/randomatic-1.1.0.tgz"
                            },
                            "repeat-string": {
                              "version": "1.5.2",
                              "from": "repeat-string@>=1.5.2 <2.0.0",
                              "resolved": "https://registry.npmjs.org/repeat-string/-/repeat-string-1.5.2.tgz"
                            }
                          }
                        }
                      }
                    },
                    "lazy-cache": {
                      "version": "0.2.3",
                      "from": "lazy-cache@>=0.2.3 <0.3.0",
                      "resolved": "https://registry.npmjs.org/lazy-cache/-/lazy-cache-0.2.3.tgz"
                    },
                    "preserve": {
                      "version": "0.2.0",
                      "from": "preserve@>=0.2.0 <0.3.0",
                      "resolved": "https://registry.npmjs.org/preserve/-/preserve-0.2.0.tgz"
                    },
                    "repeat-element": {
                      "version": "1.1.2",
                      "from": "repeat-element@>=1.1.2 <2.0.0",
                      "resolved": "https://registry.npmjs.org/repeat-element/-/repeat-element-1.1.2.tgz"
                    }
                  }
                },
                "expand-brackets": {
                  "version": "0.1.4",
                  "from": "expand-brackets@>=0.1.1 <0.2.0",
                  "resolved": "https://registry.npmjs.org/expand-brackets/-/expand-brackets-0.1.4.tgz"
                },
                "extglob": {
                  "version": "0.3.1",
                  "from": "extglob@>=0.3.0 <0.4.0",
                  "resolved": "https://registry.npmjs.org/extglob/-/extglob-0.3.1.tgz",
                  "dependencies": {
                    "ansi-green": {
                      "version": "0.1.1",
                      "from": "ansi-green@>=0.1.1 <0.2.0",
                      "resolved": "https://registry.npmjs.org/ansi-green/-/ansi-green-0.1.1.tgz",
                      "dependencies": {
                        "ansi-wrap": {
                          "version": "0.1.0",
                          "from": "ansi-wrap@0.1.0",
                          "resolved": "https://registry.npmjs.org/ansi-wrap/-/ansi-wrap-0.1.0.tgz"
                        }
                      }
                    },
                    "is-extglob": {
                      "version": "1.0.0",
                      "from": "is-extglob@>=1.0.0 <2.0.0",
                      "resolved": "https://registry.npmjs.org/is-extglob/-/is-extglob-1.0.0.tgz"
                    },
                    "success-symbol": {
                      "version": "0.1.0",
                      "from": "success-symbol@>=0.1.0 <0.2.0",
                      "resolved": "https://registry.npmjs.org/success-symbol/-/success-symbol-0.1.0.tgz"
                    }
                  }
                },
                "filename-regex": {
                  "version": "2.0.0",
                  "from": "filename-regex@>=2.0.0 <3.0.0",
                  "resolved": "https://registry.npmjs.org/filename-regex/-/filename-regex-2.0.0.tgz"
                },
                "kind-of": {
                  "version": "1.1.0",
                  "from": "kind-of@>=1.1.0 <2.0.0",
                  "resolved": "https://registry.npmjs.org/kind-of/-/kind-of-1.1.0.tgz"
                },
                "object.omit": {
                  "version": "1.1.0",
                  "from": "object.omit@>=1.1.0 <2.0.0",
                  "resolved": "https://registry.npmjs.org/object.omit/-/object.omit-1.1.0.tgz",
                  "dependencies": {
                    "for-own": {
                      "version": "0.1.3",
                      "from": "for-own@>=0.1.3 <0.2.0",
                      "resolved": "https://registry.npmjs.org/for-own/-/for-own-0.1.3.tgz",
                      "dependencies": {
                        "for-in": {
                          "version": "0.1.4",
                          "from": "for-in@>=0.1.4 <0.2.0",
                          "resolved": "https://registry.npmjs.org/for-in/-/for-in-0.1.4.tgz"
                        }
                      }
                    },
                    "isobject": {
                      "version": "1.0.2",
                      "from": "isobject@>=1.0.0 <2.0.0",
                      "resolved": "https://registry.npmjs.org/isobject/-/isobject-1.0.2.tgz"
                    }
                  }
                },
                "parse-glob": {
                  "version": "3.0.2",
                  "from": "parse-glob@>=3.0.1 <4.0.0",
                  "resolved": "https://registry.npmjs.org/parse-glob/-/parse-glob-3.0.2.tgz",
                  "dependencies": {
                    "glob-base": {
                      "version": "0.2.0",
                      "from": "glob-base@>=0.2.0 <0.3.0",
                      "resolved": "https://registry.npmjs.org/glob-base/-/glob-base-0.2.0.tgz"
                    },
                    "is-dotfile": {
                      "version": "1.0.1",
                      "from": "is-dotfile@>=1.0.0 <2.0.0",
                      "resolved": "https://registry.npmjs.org/is-dotfile/-/is-dotfile-1.0.1.tgz"
                    },
                    "is-extglob": {
                      "version": "1.0.0",
                      "from": "is-extglob@>=1.0.0 <2.0.0",
                      "resolved": "https://registry.npmjs.org/is-extglob/-/is-extglob-1.0.0.tgz"
                    }
                  }
                },
                "regex-cache": {
                  "version": "0.4.2",
                  "from": "regex-cache@>=0.4.2 <0.5.0",
                  "resolved": "https://registry.npmjs.org/regex-cache/-/regex-cache-0.4.2.tgz",
                  "dependencies": {
                    "is-equal-shallow": {
                      "version": "0.1.3",
                      "from": "is-equal-shallow@>=0.1.1 <0.2.0",
                      "resolved": "https://registry.npmjs.org/is-equal-shallow/-/is-equal-shallow-0.1.3.tgz"
                    },
                    "is-primitive": {
                      "version": "2.0.0",
                      "from": "is-primitive@>=2.0.0 <3.0.0",
                      "resolved": "https://registry.npmjs.org/is-primitive/-/is-primitive-2.0.0.tgz"
                    }
                  }
                }
              }
            }
          }
        },
        "arrify": {
          "version": "1.0.0",
          "from": "arrify@>=1.0.0 <2.0.0",
          "resolved": "https://registry.npmjs.org/arrify/-/arrify-1.0.0.tgz"
        },
        "async-each": {
          "version": "0.1.6",
          "from": "async-each@>=0.1.5 <0.2.0",
          "resolved": "https://registry.npmjs.org/async-each/-/async-each-0.1.6.tgz"
        },
        "glob-parent": {
          "version": "1.2.0",
          "from": "glob-parent@>=1.0.0 <2.0.0",
          "resolved": "https://registry.npmjs.org/glob-parent/-/glob-parent-1.2.0.tgz"
        },
        "is-binary-path": {
          "version": "1.0.1",
          "from": "is-binary-path@>=1.0.0 <2.0.0",
          "resolved": "https://registry.npmjs.org/is-binary-path/-/is-binary-path-1.0.1.tgz",
          "dependencies": {
            "binary-extensions": {
              "version": "1.3.1",
              "from": "binary-extensions@>=1.0.0 <2.0.0",
              "resolved": "https://registry.npmjs.org/binary-extensions/-/binary-extensions-1.3.1.tgz"
            }
          }
        },
        "is-glob": {
          "version": "1.1.3",
          "from": "is-glob@>=1.1.3 <2.0.0",
          "resolved": "https://registry.npmjs.org/is-glob/-/is-glob-1.1.3.tgz"
        },
        "path-is-absolute": {
          "version": "1.0.0",
          "from": "path-is-absolute@>=1.0.0 <2.0.0",
          "resolved": "https://registry.npmjs.org/path-is-absolute/-/path-is-absolute-1.0.0.tgz"
        },
        "readdirp": {
          "version": "1.4.0",
          "from": "readdirp@>=1.3.0 <2.0.0",
          "resolved": "https://registry.npmjs.org/readdirp/-/readdirp-1.4.0.tgz",
          "dependencies": {
            "minimatch": {
              "version": "0.2.14",
              "from": "minimatch@>=0.2.12 <0.3.0",
              "resolved": "https://registry.npmjs.org/minimatch/-/minimatch-0.2.14.tgz",
              "dependencies": {
                "lru-cache": {
                  "version": "2.6.5",
                  "from": "lru-cache@>=2.0.0 <3.0.0",
                  "resolved": "https://registry.npmjs.org/lru-cache/-/lru-cache-2.6.5.tgz"
                },
                "sigmund": {
                  "version": "1.0.1",
                  "from": "sigmund@>=1.0.0 <1.1.0",
                  "resolved": "https://registry.npmjs.org/sigmund/-/sigmund-1.0.1.tgz"
                }
              }
            },
            "readable-stream": {
              "version": "1.0.33",
              "from": "readable-stream@>=1.0.26-2 <1.1.0",
              "resolved": "https://registry.npmjs.org/readable-stream/-/readable-stream-1.0.33.tgz",
              "dependencies": {
                "core-util-is": {
                  "version": "1.0.1",
                  "from": "core-util-is@>=1.0.0 <1.1.0",
                  "resolved": "https://registry.npmjs.org/core-util-is/-/core-util-is-1.0.1.tgz"
                },
                "isarray": {
                  "version": "0.0.1",
                  "from": "isarray@0.0.1",
                  "resolved": "https://registry.npmjs.org/isarray/-/isarray-0.0.1.tgz"
                },
                "string_decoder": {
                  "version": "0.10.31",
                  "from": "string_decoder@>=0.10.0 <0.11.0",
                  "resolved": "https://registry.npmjs.org/string_decoder/-/string_decoder-0.10.31.tgz"
                },
                "inherits": {
                  "version": "2.0.1",
                  "from": "inherits@>=2.0.1 <2.1.0",
                  "resolved": "https://registry.npmjs.org/inherits/-/inherits-2.0.1.tgz"
                }
              }
            }
					}
          },
        "fsevents": {
          "version": "0.3.8",
          "from": "fsevents@>=0.3.1 <0.4.0",
          "resolved": "https://registry.npmjs.org/fsevents/-/fsevents-0.3.8.tgz",
          "dependencies": {
            "nan": {
              "version": "2.0.8",
              "from": "nan@>=2.0.2 <3.0.0",
              "resolved": "https://registry.npmjs.org/nan/-/nan-2.0.8.tgz"
            }
          }
        }
      }
    },
    "emmet": {
      "version": "1.3.1",
      "from": "emmet@>=1.3.0 <2.0.0",
      "resolved": "https://registry.npmjs.org/emmet/-/emmet-1.3.1.tgz"
    },
    "getmac": {
      "version": "1.0.7",
      "from": "getmac@1.0.7",
      "resolved": "https://registry.npmjs.org/getmac/-/getmac-1.0.7.tgz",
      "dependencies": {
        "extract-opts": {
          "version": "2.2.0",
          "from": "extract-opts@>=2.2.0 <3.0.0",
          "resolved": "https://registry.npmjs.org/extract-opts/-/extract-opts-2.2.0.tgz",
          "dependencies": {
            "typechecker": {
              "version": "2.0.8",
              "from": "typechecker@>=2.0.1 <2.1.0",
              "resolved": "https://registry.npmjs.org/typechecker/-/typechecker-2.0.8.tgz"
            }
          }
        }
      }
    },
    "graceful-fs": {
      "version": "4.1.2",
      "from": "graceful-fs@4.1.2",
      "resolved": "https://registry.npmjs.org/graceful-fs/-/graceful-fs-4.1.2.tgz"
    },
    "http-proxy-agent": {
      "version": "0.2.7",
      "from": "http-proxy-agent@>=0.2.6 <0.3.0",
      "resolved": "https://registry.npmjs.org/http-proxy-agent/-/http-proxy-agent-0.2.7.tgz",
      "dependencies": {
        "agent-base": {
          "version": "1.0.2",
          "from": "agent-base@>=1.0.1 <1.1.0",
          "resolved": "https://registry.npmjs.org/agent-base/-/agent-base-1.0.2.tgz"
        },
        "extend": {
          "version": "3.0.0",
          "from": "extend@>=3.0.0 <4.0.0",
          "resolved": "https://registry.npmjs.org/extend/-/extend-3.0.0.tgz"
        },
        "debug": {
          "version": "2.2.0",
          "from": "debug@>=2.0.0 <3.0.0",
          "resolved": "https://registry.npmjs.org/debug/-/debug-2.2.0.tgz",
          "dependencies": {
            "ms": {
              "version": "0.7.1",
              "from": "ms@0.7.1",
              "resolved": "https://registry.npmjs.org/ms/-/ms-0.7.1.tgz"
            }
          }
        }
      }
    },
    "https-proxy-agent": {
      "version": "0.3.6",
      "from": "https-proxy-agent@>=0.3.5 <0.4.0",
      "resolved": "https://registry.npmjs.org/https-proxy-agent/-/https-proxy-agent-0.3.6.tgz",
      "dependencies": {
        "agent-base": {
          "version": "1.0.2",
          "from": "agent-base@>=1.0.1 <1.1.0",
          "resolved": "https://registry.npmjs.org/agent-base/-/agent-base-1.0.2.tgz"
        },
        "debug": {
          "version": "2.2.0",
          "from": "debug@>=2.0.0 <3.0.0",
          "resolved": "https://registry.npmjs.org/debug/-/debug-2.2.0.tgz",
          "dependencies": {
            "ms": {
              "version": "0.7.1",
              "from": "ms@0.7.1",
              "resolved": "https://registry.npmjs.org/ms/-/ms-0.7.1.tgz"
            }
          }
        },
        "extend": {
          "version": "3.0.0",
          "from": "extend@>=3.0.0 <4.0.0",
          "resolved": "https://registry.npmjs.org/extend/-/extend-3.0.0.tgz"
        }
      }
    },
    "iconv-lite": {
      "version": "0.4.13",
      "from": "iconv-lite@>=0.4.7 <0.5.0",
      "resolved": "https://registry.npmjs.org/iconv-lite/-/iconv-lite-0.4.13.tgz"
    },
    "sax": {
      "version": "1.1.2",
      "from": "sax@>=1.1.1 <2.0.0",
      "resolved": "https://registry.npmjs.org/sax/-/sax-1.1.2.tgz"
    },
    "semver": {
      "version": "4.3.6",
      "from": "semver@>=4.2.0 <5.0.0",
      "resolved": "https://registry.npmjs.org/semver/-/semver-4.3.6.tgz"
    },
	"vscode-debugprotocol": {
      "version": "1.0.1",
      "from": "vscode-debugprotocol@>=1.0.1",
      "resolved": "https://registry.npmjs.org/vscode-debugprotocol/-/vscode-debugprotocol-1.0.1.tgz"
    },
    "vscode-textmate": {
<<<<<<< HEAD
      "version": "1.0.8",
      "from": "vscode-textmate@1.0.8",
      "resolved": "https://registry.npmjs.org/vscode-textmate/-/vscode-textmate-1.0.8.tgz",
=======
      "version": "1.0.9",
      "from": "vscode-textmate@1.0.9",
      "resolved": "https://registry.npmjs.org/vscode-textmate/-/vscode-textmate-1.0.9.tgz",
>>>>>>> 18c4a65c
      "dependencies": {
        "alexandrudima-oniguruma": {
          "version": "6.0.1",
          "from": "alexandrudima-oniguruma@>=6.0.0 <7.0.0",
          "resolved": "https://registry.npmjs.org/alexandrudima-oniguruma/-/alexandrudima-oniguruma-6.0.1.tgz",
          "dependencies": {
            "nan": {
              "version": "2.0.9",
              "from": "nan@>=2.0.9 <3.0.0",
              "resolved": "https://registry.npmjs.org/nan/-/nan-2.0.9.tgz"
            }
          }
        },
        "sax": {
          "version": "1.1.2",
          "from": "sax@>=1.1.1 <2.0.0",
          "resolved": "https://registry.npmjs.org/sax/-/sax-1.1.2.tgz"
        }
      }
    },
    "native-keymap": {
<<<<<<< HEAD
      "version": "0.0.2",
      "from": "native-keymap@0.0.2",
      "resolved": "https://registry.npmjs.org/native-keymap/-/native-keymap-0.0.2.tgz"
=======
      "version": "0.1.0",
      "from": "native-keymap@0.1.0",
      "resolved": "https://registry.npmjs.org/native-keymap/-/native-keymap-0.1.0.tgz"
>>>>>>> 18c4a65c
    },
    "winreg": {
      "version": "0.0.12",
      "from": "winreg@0.0.12",
      "resolved": "https://registry.npmjs.org/winreg/-/winreg-0.0.12.tgz"
    },
    "yauzl": {
      "version": "2.3.1",
      "from": "yauzl@>=2.3.1 <3.0.0",
      "resolved": "https://registry.npmjs.org/yauzl/-/yauzl-2.3.1.tgz",
      "dependencies": {
        "fd-slicer": {
          "version": "1.0.1",
          "from": "fd-slicer@>=1.0.1 <1.1.0",
          "resolved": "https://registry.npmjs.org/fd-slicer/-/fd-slicer-1.0.1.tgz"
        },
        "pend": {
          "version": "1.2.0",
          "from": "pend@>=1.2.0 <1.3.0",
          "resolved": "https://registry.npmjs.org/pend/-/pend-1.2.0.tgz"
        }
      }
    },
    "windows-mutex": {
      "version": "0.2.0",
      "from": "windows-mutex@0.2.0",
      "dependencies": {
        "bindings": {
          "version": "1.2.1",
          "from": "bindings@>=1.2.1 <2.0.0",
          "resolved": "https://registry.npmjs.org/bindings/-/bindings-1.2.1.tgz"
        },
        "nan": {
          "version": "2.1.0",
          "from": "nan@>=2.1.0 <3.0.0",
          "resolved": "https://registry.npmjs.org/nan/-/nan-2.1.0.tgz"
        }
      }
    }
  }
}<|MERGE_RESOLUTION|>--- conflicted
+++ resolved
@@ -421,15 +421,9 @@
       "resolved": "https://registry.npmjs.org/vscode-debugprotocol/-/vscode-debugprotocol-1.0.1.tgz"
     },
     "vscode-textmate": {
-<<<<<<< HEAD
-      "version": "1.0.8",
-      "from": "vscode-textmate@1.0.8",
-      "resolved": "https://registry.npmjs.org/vscode-textmate/-/vscode-textmate-1.0.8.tgz",
-=======
       "version": "1.0.9",
       "from": "vscode-textmate@1.0.9",
       "resolved": "https://registry.npmjs.org/vscode-textmate/-/vscode-textmate-1.0.9.tgz",
->>>>>>> 18c4a65c
       "dependencies": {
         "alexandrudima-oniguruma": {
           "version": "6.0.1",
@@ -451,15 +445,9 @@
       }
     },
     "native-keymap": {
-<<<<<<< HEAD
-      "version": "0.0.2",
-      "from": "native-keymap@0.0.2",
-      "resolved": "https://registry.npmjs.org/native-keymap/-/native-keymap-0.0.2.tgz"
-=======
       "version": "0.1.0",
       "from": "native-keymap@0.1.0",
       "resolved": "https://registry.npmjs.org/native-keymap/-/native-keymap-0.1.0.tgz"
->>>>>>> 18c4a65c
     },
     "winreg": {
       "version": "0.0.12",
